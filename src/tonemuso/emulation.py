# Copyright (c) 2024 Disintar LLP Licensed under the Apache License Version 2.0
from typing import List, Optional, Tuple, Dict, Any

from tonpy import Cell, VmDict, Address, CellSlice
from tonpy.tvm.not_native.emulator_extern import EmulatorExtern
from tonpy.autogen.block import Transaction, MessageAny
from loguru import logger
import os

from tonemuso.diff import get_diff, get_colored_diff, make_json_dumpable, get_shard_account_diff
from tonemuso.utils import hex_to_b64


def init_emulators(block: Dict[str, Any], config_override: Dict[str, Any] = None) -> Tuple[
    EmulatorExtern, Optional[EmulatorExtern]]:
    """
    Initialize primary (and optional secondary) emulators for a given block using
    the same logic as in main.process_blocks.
    Returns (em, em2_or_None)
    """
    # Base config from block key_block (no overrides)
    base_config: VmDict = VmDict(32, False, block['key_block']['config'])

    # Working config (may be overridden via C7_REWRITE)
    config: VmDict = VmDict(32, False, block['key_block']['config'])
    if config_override is not None:
        from tonpy import begin_cell
        for param in config_override:
            config.set(int(param), begin_cell().store_ref(Cell(config_override[param])).end_cell().begin_parse())

    em = EmulatorExtern(os.getenv("EMULATOR_PATH"), config)
    em.set_rand_seed(block['rand_seed'])

    prev_block_data = [list(reversed(block['prev_block_data'][1])),  # prev 16
                       block['prev_block_data'][2],  # key block
                       list(reversed(block['prev_block_data'][0]))]  # prev 16 by 100
    em.set_prev_blocks_info(prev_block_data)
    em.set_libs(VmDict(256, False, cell_root=Cell(block['libs'])))

    em2 = None
    unchanged_path = os.getenv("EMULATOR_UNCHANGED_PATH", "")
    if unchanged_path:
        em2 = EmulatorExtern(unchanged_path, base_config)
        em2.set_rand_seed(block['rand_seed'])
        em2.set_prev_blocks_info(prev_block_data)
        em2.set_libs(VmDict(256, False, cell_root=Cell(block['libs'])))

    return em, em2


def extract_message_info(tx: Cell):
    transaction_data = Transaction().fetch(tx).dump()
    answer = {
        'outmsg_cnt': transaction_data['outmsg_cnt'],
        'out_msgs': []
    }

    if transaction_data['outmsg_cnt'] > 0:
        for _, msg in VmDict(15, False, transaction_data['r1']['out_msgs']['root']):
            msg = msg.load_ref()
            msg_hash = msg.get_hash()
            message_parsed = MessageAny().fetch(msg.copy())
            is_internal = message_parsed.x.info.get_tag() == 0
            message_parsed = message_parsed.dump()

            if is_internal:
                send_body = message_parsed['x'].get('body', {}).get('value', None)

                opcode = None
                bodyhash = None
                if send_body is not None:
                    if isinstance(send_body, Cell):
                        send_body = send_body.begin_parse()
                    bodyhash = send_body.get_hash()
                    if send_body.bits >= 32:
                        opcode = hex(send_body.load_uint(32))

                dest = message_parsed['x']['info']['dest']
                created_lt = message_parsed['x']['info']['created_lt']
                dest = Address(f"{dest['workchain_id']}:{dest['address'].zfill(64)}")
                answer['out_msgs'].append({
                    'msg_hash': msg_hash,
                    'dest': dest,
                    'body': send_body,
                    'opcode': opcode,
                    'bodyhash': bodyhash,
                    'cell': msg,
                    'bounce': message_parsed['x']['info']['bounce'],
                    'bounced': message_parsed['x']['info']['bounced'],
                    'created_lt': created_lt
                })
    answer['out_msgs'] = list(sorted(answer['out_msgs'], key=lambda x: x['created_lt']))
    return answer


def emulate_tx_step(block: Dict[str, Any],
                    tx: Dict[str, Any],
                    em: EmulatorExtern,
                    em2: Optional[EmulatorExtern],
                    account_state_em1: Cell,
                    account_state_em2: Optional[Cell],
                    loglevel: int,
                    color_schema: Optional[Dict[str, Any]],
                    extract_out_msgs: bool = False,
                    force_state_check_without_emulation2=False) -> Tuple[List[Dict[str, Any]], Cell, Optional[Cell]]:
    """
    Emulate one transaction with provided emulators and current account states.
    Returns (out_entries, new_state_em1, new_state_em2)
    out_entries contains either [{'mode': 'success'}] or error/warn structures
    identical to main.process_blocks behavior.
    """
    out: List[Dict[str, Any]] = []

    current_tx_cs = tx['tx'].begin_parse()
    lt = tx['lt']
    now = tx['now']
    is_tock = tx['is_tock']

    if loglevel > 4:
        logger.debug(f"Start tx: {lt}, {now}, {is_tock}")

    tmp = current_tx_cs.load_ref(as_cs=True)

    if tmp.load_bool():
        in_msg = tmp.load_ref()
    else:
        in_msg = None

    if loglevel > 4:
        logger.debug(
            f"Run(em1): {account_state_em1.get_hash()} with in_msg {in_msg.get_hash() if in_msg is not None else None}")

    # Emulate with primary emulator
    if in_msg is None:
        success1 = em.emulate_tick_tock_transaction(
            account_state_em1,
            is_tock,
            now,
            lt
        )
    else:
        success1 = em.emulate_transaction(
            account_state_em1,
            in_msg,
            now,
            lt)

    # Emulate with secondary emulator if available (using its own state)
    success2 = None
    if em2 is not None:
        if loglevel > 4:
            logger.debug(
                f"Run(em2): {account_state_em2.get_hash()} with in_msg {in_msg.get_hash() if in_msg is not None else None}")
        if in_msg is None:
            success2 = em2.emulate_tick_tock_transaction(
                account_state_em2,
                is_tock,
                now,
                lt
            )
        else:
            success2 = em2.emulate_transaction(
                account_state_em2,
                in_msg,
                now,
                lt)

    if loglevel > 4:
        logger.debug(
            f"Run success(em1): {account_state_em1.get_hash()} -> {success1}, TX: {em.transaction}; "
            f"(em2): {account_state_em2.get_hash() if em2 else 'NA'} -> {success2 if em2 else 'NA'}, TX: {em2.transaction if em2 else 'NA'}")

    go_as_success = True

    # Primary emulator must succeed and produce a transaction
    if not success1 or em.transaction is None:
        if loglevel > 5:
            logger.debug(f"emulation_new_failed")

        tx1_tlb = Transaction()
        tx1_tlb = tx1_tlb.cell_unpack(tx['tx'], True).dump()
        go_as_success = False
        err = {'mode': 'error', 'expected': tx['tx'].get_hash(), 'address': tx1_tlb['account_addr'],
               'cant_emulate': True,
               'fail_reason': "emulation_new_failed"}
        # Attach em2 status if available
        if em2 is not None:
            err['unchanged_emulator_tx_hash'] = em2.transaction.get_hash() if (success2 and em2.transaction) else None
        out.append(err)

    # Emulation transaction equal current transaction
    if go_as_success and em.transaction.get_hash() != tx['tx'].get_hash():
        if loglevel > 5:
            logger.debug(f"hash_missmatch")

        diff, address = get_diff(tx['tx'], em.transaction.to_cell())

        # Always include secondary emulator info if available
        account_diff_dict = None
        account_color_level = None
        account_color_log = None
        unchanged_emulator_tx_hash = None
        sa_diff = None
        try:
            if em2 is not None:
                unchanged_emulator_tx_hash = em2.transaction.get_hash() if em2.transaction is not None else None
                sa_diff = get_shard_account_diff(em.account.to_cell(), em2.account.to_cell())
                account_diff_dict = {'data': make_json_dumpable(sa_diff.to_dict()),
<<<<<<< HEAD
                                     'account_emulator_tx_hash_match': unchanged_emulator_tx_hash == tx[
                                         'tx'].get_hash()}
            elif force_state_check_without_emulation2:
                sa_diff = get_shard_account_diff(em.account.to_cell(), account_state_em2)
                account_diff_dict = {'data': make_json_dumpable(sa_diff.to_dict()),
                                     'account_emulator_tx_hash_match': unchanged_emulator_tx_hash == tx[
                                         'tx'].get_hash()}

                if color_schema is not None and 'account' in color_schema:
                    acc_level, acc_log = get_colored_diff(sa_diff, color_schema, root='account')
                    account_diff_dict['acc_level'] = acc_level
                    account_diff_dict['acc_log'] = acc_log


=======
                                     'account_emulator_tx_hash_match': unchanged_emulator_tx_hash == tx['tx'].get_hash()}
                # If color schema contains account root, evaluate colored diff for account as well
                if color_schema is not None and isinstance(color_schema, dict):
                    try:
                        account_color_level, account_color_log = get_colored_diff(sa_diff, color_schema, root='account')
                    except Exception:
                        account_color_level, account_color_log = None, None
>>>>>>> f4629c9a
        except Exception as ee:
            logger.error(f"UNCHANGED EMULATOR ERROR: {ee}")

        if color_schema is None:
            diff_dict = diff.to_dict()
            go_as_success = False
            err_obj = {'mode': 'error', 'diff': make_json_dumpable(diff_dict),
                       'address': f"{block['block_id'].id.workchain}:{address}",
                       'expected': tx['tx'].get_hash(), 'got': em.transaction.get_hash(),
                       'fail_reason': "hash_missmatch"}
            if account_diff_dict is not None:
                err_obj['account_diff'] = account_diff_dict
            if unchanged_emulator_tx_hash is not None:
                err_obj['unchanged_emulator_tx_hash'] = unchanged_emulator_tx_hash
            out.append(err_obj)
        else:
            if loglevel > 5:
                logger.debug(f"Get color schema")

            # Evaluate transaction diff against color schema
            max_level, log = get_colored_diff(diff, color_schema)

            # Additionally, if we have account diff and color schema has 'account' section,
            # evaluate account diff and promote max_level accordingly. Attach account color log.
            if account_diff_dict is not None and 'account' in color_schema:
                try:
                    acc_level, acc_log = account_diff_dict['acc_level'], account_diff_dict['acc_log']
                    # Promote level: alarm > warn > skip
                    level_rank = {'alarm': 2, 'warn': 1, 'skip': 0}
                    if level_rank.get(acc_level, 0) > level_rank.get(max_level, 0):
                        max_level = acc_level
                    log = {**log, 'account': acc_log}
                except Exception as e:
                    logger.error(f"ACCOUNT COLOR SCHEMA ERROR: {e}")

            address = f"{block['block_id'].id.workchain}:{address}"

            if loglevel > 5:
                logger.debug(f"New max level: {max_level}")

            if max_level == 'alarm':
                logger.error(
                    f"[COLOR_SCHEMA] Alarm! tx: {hex_to_b64(tx['tx'].get_hash())}, address: {address}, color_schema_log: {log}")
                go_as_success = False
                diff_dict = diff.to_dict()
                err_obj = {'mode': 'error',
                           'diff': {
                               'transaction': make_json_dumpable(diff_dict),
                               'account': account_diff_dict.get('data', None) if isinstance(account_diff_dict,
                                                                                            dict) else None,
                           },
                           'address': address,
                           'expected': tx['tx'].get_hash(),
                           'got': em.transaction.get_hash(),
                           "color_schema_log": log,
                           'fail_reason': "color_schema_alarm"}
                if account_diff_dict is not None:
                    err_obj['account_diff'] = account_diff_dict
                if account_color_log is not None:
                    err_obj['account_color_schema_log'] = account_color_log
                    err_obj['account_color_level'] = account_color_level
                if unchanged_emulator_tx_hash is not None:
                    err_obj['unchanged_emulator_tx_hash'] = unchanged_emulator_tx_hash
                out.append(err_obj)
            elif max_level == 'warn':
                go_as_success = False
                logger.warning(
                    f"[COLOR_SCHEMA] Warning! tx: {hex_to_b64(tx['tx'].get_hash())}, address: {address}, color_schema_log: {log}")
                warn_obj = {'mode': 'warning'}
                if account_diff_dict is not None:
                    warn_obj['account_diff'] = account_diff_dict
                if account_color_log is not None:
                    warn_obj['account_color_schema_log'] = account_color_log
                    warn_obj['account_color_level'] = account_color_level
                if unchanged_emulator_tx_hash is not None:
                    warn_obj['unchanged_emulator_tx_hash'] = unchanged_emulator_tx_hash
                out.append(warn_obj)

    # If transaction comparison produced no issues, still perform colored check for account diff (if em2 present)
    if color_schema is not None and em2 is not None:
        try:
            # Compute account diff between after-states of em1 and em2
            sa_diff2 = get_shard_account_diff(em.account.to_cell(), em2.account.to_cell())
            if isinstance(color_schema, dict):
                root_key2 = 'account' if 'account' in color_schema else ('transaction' if 'transaction' in color_schema else None)
                if root_key2 is not None:
                    try:
                        acc_level2, acc_log2 = get_colored_diff(sa_diff2, color_schema, root=root_key2)
                    except Exception:
                        acc_level2, acc_log2 = None, None
                if acc_level2 == 'alarm' and go_as_success:
                    go_as_success = False
                    # Build error object similar to tx colored alarm
                    err_obj = {
                        'mode': 'error',
                        'fail_reason': 'account_color_schema_alarm',
                        'expected': tx['tx'].get_hash(),
                        'got': em.transaction.get_hash() if em.transaction is not None else None,
                        'account_diff': {
                            'data': make_json_dumpable(sa_diff2.to_dict()),
                            'account_emulator_tx_hash_match': (em2.transaction.get_hash() if em2.transaction is not None else None) == tx['tx'].get_hash()
                        },
                        'account_color_schema_log': acc_log2,
                        'account_color_level': acc_level2
                    }
                    try:
                        err_obj['unchanged_emulator_tx_hash'] = em2.transaction.get_hash() if em2.transaction is not None else None
                    except Exception:
                        pass
                    out.append(err_obj)
                elif acc_level2 == 'warn' and go_as_success:
                    go_as_success = False
                    warn_obj = {
                        'mode': 'warning',
                        'account_diff': {
                            'data': make_json_dumpable(sa_diff2.to_dict()),
                            'account_emulator_tx_hash_match': (em2.transaction.get_hash() if em2.transaction is not None else None) == tx['tx'].get_hash()
                        },
                        'account_color_schema_log': acc_log2,
                        'account_color_level': acc_level2
                    }
                    try:
                        warn_obj['unchanged_emulator_tx_hash'] = em2.transaction.get_hash() if em2.transaction is not None else None
                    except Exception:
                        pass
                    out.append(warn_obj)
        except Exception as e:
            logger.error(f"ACCOUNT COLORED CHECK ERROR: {e}")

    # Update account states for next transaction
    try:
        new_state_em1 = em.account.to_cell()
    except Exception as e:
        logger.error(f"EMULATOR ERROR, complete fail emulation of em1: {tx['tx'].get_hash()}")
        new_state_em1 = account_state_em1
        assert not go_as_success

    try:
        new_state_em2 = em2.account.to_cell() if em2 is not None else None
    except Exception as e:
        logger.error(f"EMULATOR ERROR, complete fail emulation of em1: {tx['tx'].get_hash()}")
        new_state_em2 = account_state_em2
        assert not go_as_success

    if go_as_success:
        out.append({'mode': 'success'})

    if extract_out_msgs and em.transaction is not None:
        out_msgs = extract_message_info(em.transaction.to_cell())
        return out, new_state_em1, new_state_em2, out_msgs
    else:
        return out, new_state_em1, new_state_em2


def emulate_tx_step_with_in_msg(block: Dict[str, Any],
                                tx: Dict[str, Any],
                                em: EmulatorExtern,
                                account_state_em1: Cell,
                                after_state_em2: Optional[Cell],
                                override_in_msg: Cell,
                                loglevel: int,
                                color_schema: Optional[Dict[str, Any]],
                                extract_out_msgs: bool = False) -> Tuple[List[Dict[str, Any]], Cell, Optional[Cell]]:
    """
    Emulate one transaction but force the provided override_in_msg as the incoming message.
    This performs the same checks and color-schema comparison against the original tx cell.
    Secondary emulator is not supported here (trace mode).
    Returns (out_entries, new_state_em1, None) and optionally out_msgs if extract_out_msgs.
    """
    out: List[Dict[str, Any]] = []

    lt = tx['lt']
    now = tx['now']

    if loglevel > 4:
        logger.debug(f"Start tx (override in_msg): {lt}, {now}")

    in_msg = override_in_msg

    if loglevel > 4:
        logger.debug(
            f"Run(em1-override): {account_state_em1.get_hash()} with in_msg {in_msg.get_hash() if in_msg is not None else None}")

    # Emulate with primary emulator using the override message
    success1 = em.emulate_transaction(account_state_em1, in_msg, now, lt)

    if loglevel > 4:
        logger.debug(
            f"Run success(em1-override): {account_state_em1.get_hash()} -> {success1}, TX: {em.transaction}")

    go_as_success = True

    if not success1 or em.transaction is None:
        if loglevel > 5:
            logger.debug(f"emulation_new_failed")

        tx1_tlb = Transaction()
        tx1_tlb = tx1_tlb.cell_unpack(tx['tx'], True).dump()
        go_as_success = False
        err = {'mode': 'error', 'expected': tx['tx'].get_hash(), 'address': tx1_tlb['account_addr'],
               'cant_emulate': True,
               'fail_reason': "emulation_new_failed"}
        out.append(err)

    # Compare produced transaction to original
    if go_as_success and em.transaction.get_hash() != tx['tx'].get_hash():
        if loglevel > 5:
            logger.debug(f"hash_missmatch")

        diff, address = get_diff(tx['tx'], em.transaction.to_cell())

        # Prepare account diff using provided after_state_em2 (post-state to compare against)
        account_diff_dict = None
        try:
            if after_state_em2 is not None:
                sa_diff = get_shard_account_diff(em.account.to_cell(), after_state_em2)
                account_diff_dict = {
                    'data': make_json_dumpable(sa_diff.to_dict()),
                    'account_emulator_tx_hash_match': em.transaction.get_hash() == tx['tx'].get_hash()
                }
                if color_schema is not None and 'account' in color_schema:
                    acc_level, acc_log = get_colored_diff(sa_diff, color_schema, root='account')
                    account_diff_dict['acc_level'] = acc_level
                    account_diff_dict['acc_log'] = acc_log
        except Exception as ee:
            logger.error(f"ACCOUNT DIFF ERROR: {ee}")
        
        if color_schema is None:
            diff_dict = diff.to_dict()
            go_as_success = False
            err_obj = {'mode': 'error', 'diff': {
                'transaction': make_json_dumpable(diff_dict),
                'account': account_diff_dict.get('data', None) if isinstance(account_diff_dict, dict) else None,
            },
                       'address': f"{block['block_id'].id.workchain}:{address}",
                       'expected': tx['tx'].get_hash(), 'got': em.transaction.get_hash(),
                       'fail_reason': "hash_missmatch"}
            if account_diff_dict is not None:
                err_obj['account_diff'] = account_diff_dict
            out.append(err_obj)
        else:
            if loglevel > 5:
                logger.debug(f"Get color schema")

            max_level, log = get_colored_diff(diff, color_schema)
            
            # If we have account diff and schema has 'account', evaluate and promote
            if account_diff_dict is not None and 'account' in color_schema:
                try:
                    acc_level, acc_log = account_diff_dict.get('acc_level'), account_diff_dict.get('acc_log')
                    level_rank = {'alarm': 2, 'warn': 1, 'skip': 0}
                    if level_rank.get(acc_level, 0) > level_rank.get(max_level, 0):
                        max_level = acc_level
                    log = {**log, 'account': acc_log}
                except Exception as e:
                    logger.error(f"ACCOUNT COLOR SCHEMA ERROR: {e}")
            
            address = f"{block['block_id'].id.workchain}:{address}"

            if loglevel > 5:
                logger.debug(f"New max level: {max_level}")

            if max_level == 'alarm':
                go_as_success = False
                diff_dict = diff.to_dict()
                err_obj = {'mode': 'error', 'diff': {
                    'transaction': make_json_dumpable(diff_dict),
                    'account': account_diff_dict.get('data', None) if isinstance(account_diff_dict, dict) else None,
                }, 'address': address,
                           'expected': tx['tx'].get_hash(), 'got': em.transaction.get_hash(),
                           "color_schema_log": log,
                           'fail_reason': "color_schema_alarm"}
                if account_diff_dict is not None:
                    err_obj['account_diff'] = account_diff_dict
                out.append(err_obj)
            elif max_level == 'warn':
                go_as_success = False
                logger.warning(
                    f"[COLOR_SCHEMA] Warning! tx: {hex_to_b64(tx['tx'].get_hash())}, address: {address}, color_schema_log: {log}")
                warn_obj = {'mode': 'warning'}
                if account_diff_dict is not None:
                    warn_obj['account_diff'] = account_diff_dict
                out.append(warn_obj)

    # Update state
    try:
        new_state_em1 = em.account.to_cell()
    except Exception:
        logger.error(f"EMULATOR ERROR, complete fail emulation of em1: {tx['tx'].get_hash()}")
        new_state_em1 = account_state_em1
        assert not go_as_success

    if go_as_success:
        out.append({'mode': 'success'})

    if extract_out_msgs and em.transaction is not None:
        out_msgs = extract_message_info(em.transaction.to_cell())
        return out, new_state_em1, None, out_msgs
    else:
        return out, new_state_em1, None<|MERGE_RESOLUTION|>--- conflicted
+++ resolved
@@ -206,9 +206,13 @@
                 unchanged_emulator_tx_hash = em2.transaction.get_hash() if em2.transaction is not None else None
                 sa_diff = get_shard_account_diff(em.account.to_cell(), em2.account.to_cell())
                 account_diff_dict = {'data': make_json_dumpable(sa_diff.to_dict()),
-<<<<<<< HEAD
                                      'account_emulator_tx_hash_match': unchanged_emulator_tx_hash == tx[
                                          'tx'].get_hash()}
+                if color_schema is not None and 'account' in color_schema:
+                    acc_level, acc_log = get_colored_diff(sa_diff, color_schema, root='account')
+                    account_diff_dict['acc_level'] = acc_level
+                    account_diff_dict['acc_log'] = acc_log
+
             elif force_state_check_without_emulation2:
                 sa_diff = get_shard_account_diff(em.account.to_cell(), account_state_em2)
                 account_diff_dict = {'data': make_json_dumpable(sa_diff.to_dict()),
@@ -221,15 +225,6 @@
                     account_diff_dict['acc_log'] = acc_log
 
 
-=======
-                                     'account_emulator_tx_hash_match': unchanged_emulator_tx_hash == tx['tx'].get_hash()}
-                # If color schema contains account root, evaluate colored diff for account as well
-                if color_schema is not None and isinstance(color_schema, dict):
-                    try:
-                        account_color_level, account_color_log = get_colored_diff(sa_diff, color_schema, root='account')
-                    except Exception:
-                        account_color_level, account_color_log = None, None
->>>>>>> f4629c9a
         except Exception as ee:
             logger.error(f"UNCHANGED EMULATOR ERROR: {ee}")
 
@@ -288,9 +283,6 @@
                            'fail_reason': "color_schema_alarm"}
                 if account_diff_dict is not None:
                     err_obj['account_diff'] = account_diff_dict
-                if account_color_log is not None:
-                    err_obj['account_color_schema_log'] = account_color_log
-                    err_obj['account_color_level'] = account_color_level
                 if unchanged_emulator_tx_hash is not None:
                     err_obj['unchanged_emulator_tx_hash'] = unchanged_emulator_tx_hash
                 out.append(err_obj)
@@ -301,63 +293,9 @@
                 warn_obj = {'mode': 'warning'}
                 if account_diff_dict is not None:
                     warn_obj['account_diff'] = account_diff_dict
-                if account_color_log is not None:
-                    warn_obj['account_color_schema_log'] = account_color_log
-                    warn_obj['account_color_level'] = account_color_level
                 if unchanged_emulator_tx_hash is not None:
                     warn_obj['unchanged_emulator_tx_hash'] = unchanged_emulator_tx_hash
                 out.append(warn_obj)
-
-    # If transaction comparison produced no issues, still perform colored check for account diff (if em2 present)
-    if color_schema is not None and em2 is not None:
-        try:
-            # Compute account diff between after-states of em1 and em2
-            sa_diff2 = get_shard_account_diff(em.account.to_cell(), em2.account.to_cell())
-            if isinstance(color_schema, dict):
-                root_key2 = 'account' if 'account' in color_schema else ('transaction' if 'transaction' in color_schema else None)
-                if root_key2 is not None:
-                    try:
-                        acc_level2, acc_log2 = get_colored_diff(sa_diff2, color_schema, root=root_key2)
-                    except Exception:
-                        acc_level2, acc_log2 = None, None
-                if acc_level2 == 'alarm' and go_as_success:
-                    go_as_success = False
-                    # Build error object similar to tx colored alarm
-                    err_obj = {
-                        'mode': 'error',
-                        'fail_reason': 'account_color_schema_alarm',
-                        'expected': tx['tx'].get_hash(),
-                        'got': em.transaction.get_hash() if em.transaction is not None else None,
-                        'account_diff': {
-                            'data': make_json_dumpable(sa_diff2.to_dict()),
-                            'account_emulator_tx_hash_match': (em2.transaction.get_hash() if em2.transaction is not None else None) == tx['tx'].get_hash()
-                        },
-                        'account_color_schema_log': acc_log2,
-                        'account_color_level': acc_level2
-                    }
-                    try:
-                        err_obj['unchanged_emulator_tx_hash'] = em2.transaction.get_hash() if em2.transaction is not None else None
-                    except Exception:
-                        pass
-                    out.append(err_obj)
-                elif acc_level2 == 'warn' and go_as_success:
-                    go_as_success = False
-                    warn_obj = {
-                        'mode': 'warning',
-                        'account_diff': {
-                            'data': make_json_dumpable(sa_diff2.to_dict()),
-                            'account_emulator_tx_hash_match': (em2.transaction.get_hash() if em2.transaction is not None else None) == tx['tx'].get_hash()
-                        },
-                        'account_color_schema_log': acc_log2,
-                        'account_color_level': acc_level2
-                    }
-                    try:
-                        warn_obj['unchanged_emulator_tx_hash'] = em2.transaction.get_hash() if em2.transaction is not None else None
-                    except Exception:
-                        pass
-                    out.append(warn_obj)
-        except Exception as e:
-            logger.error(f"ACCOUNT COLORED CHECK ERROR: {e}")
 
     # Update account states for next transaction
     try:
@@ -456,7 +394,7 @@
                     account_diff_dict['acc_log'] = acc_log
         except Exception as ee:
             logger.error(f"ACCOUNT DIFF ERROR: {ee}")
-        
+
         if color_schema is None:
             diff_dict = diff.to_dict()
             go_as_success = False
@@ -475,7 +413,7 @@
                 logger.debug(f"Get color schema")
 
             max_level, log = get_colored_diff(diff, color_schema)
-            
+
             # If we have account diff and schema has 'account', evaluate and promote
             if account_diff_dict is not None and 'account' in color_schema:
                 try:
@@ -486,7 +424,7 @@
                     log = {**log, 'account': acc_log}
                 except Exception as e:
                     logger.error(f"ACCOUNT COLOR SCHEMA ERROR: {e}")
-            
+
             address = f"{block['block_id'].id.workchain}:{address}"
 
             if loglevel > 5:
