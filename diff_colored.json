--- conflicted
+++ resolved
@@ -2,41 +2,21 @@
   "transaction": {
     "account_addr": "alarm",
     "lt": "alarm",
-    "prev_trans_hash": "warn",
+    "prev_trans_hash": "alarm",
     "prev_trans_lt": "alarm",
     "now": "alarm",
     "outmsg_cnt": "alarm",
-    "orig_status": "alarm",
-    "end_status": "alarm",
+    "orig_status": "warn",
+    "end_status": "warn",
     "r1": {
-<<<<<<< HEAD
-      "in_msg": {
-        "value": {
-          "info": {
-            "value": {
-              "grams": "warn"
-            }
-          }
-        }
-      },
-      "out_msgs": "warn"
-=======
       "in_msg": "alarm",
       "out_msgs": "alarm"
     },
     "total_fees": {
-      "grams": {
-        "amount": {
-          "value": {
-            "warn_if": "abs_diff == -1 else skip"
-          }
-        }
-      },
+      "grams": "alarm",
       "other": "alarm"
->>>>>>> f4629c9a
     },
-    "total_fees": "warn",
-    "state_update": "warn",
+    "state_update": "alarm",
     "description": {
       "is_tock": "alarm",
       "storage_ph": {
@@ -44,23 +24,16 @@
         "storage_fees_due": "alarm",
         "status_change": "alarm"
       },
-      "credit_ph": {
-        "value": {
-          "credit": {
-            "grams": "warn"
-          }
-        }
-      },
       "compute_ph": {
         "success": "alarm",
         "msg_state_used": "alarm",
         "account_activated": "alarm",
-        "gas_fees": "warn",
+        "gas_fees": "alarm",
         "r1": {
           "gas_used": "warn",
           "gas_limit": "warn",
           "gas_credit": "warn",
-          "mode": "alarm",
+          "mode": "warn",
           "exit_code": "alarm",
           "exit_arg": "alarm",
           "vm_steps": "alarm",
@@ -93,13 +66,7 @@
       "destroyed": "alarm"
     }
   },
-  "account": {},
-  "trace": {
-<<<<<<< HEAD
-=======
-    "allow_extra_tx": [
-      {"op":  "0x1", "with_bounced":  true}
-    ]
->>>>>>> f4629c9a
+  "account": {
+
   }
 }